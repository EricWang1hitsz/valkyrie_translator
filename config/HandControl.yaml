JointPositionGoalController:
    type: valkyrie_translator/JointPositionGoalController
    publish_est_robot_state: false
    command_channel: "DESIRED_HAND_ANGLES"
    commands_modulate_on_joint_limits_range: true
<<<<<<< HEAD
=======
    command_feedback_channel: "HAND_COMMAND_FEEDBACK"
    control_state_channel: "CORE_ROBOT_STATE" # dev setting
>>>>>>> ca032ccb
    joints: # Position-commanded joints
        # - leftIndexFingerMotorPitch1
        # - leftMiddleFingerMotorPitch1
        # - leftPinkyMotorPitch1
        # - leftThumbMotorPitch1
        # - leftThumbMotorPitch2
        # - leftThumbMotorRoll
        - rightIndexFingerMotorPitch1
        - rightMiddleFingerMotorPitch1
        - rightPinkyMotorPitch1
        - rightThumbMotorPitch1
        - rightThumbMotorPitch2
        - rightThumbMotorRoll
    joint_state_joints: # Publish joint state for joints that are not commanded
        - rightIndexFingerPitch1
        - rightIndexFingerPitch2
        - rightIndexFingerPitch3
        - rightMiddleFingerPitch1
        - rightMiddleFingerPitch2
        - rightMiddleFingerPitch3
        - rightPinkyPitch1
        - rightPinkyPitch2
        - rightPinkyPitch3
        - rightThumbPitch1
        - rightThumbPitch2
        - rightThumbPitch3
        - rightThumbRoll
    joint_velocity_limit: 0.262 # rad/s
    joint_limits:
        leftIndexFingerMotorPitch1:
            has_position_limits: true
            min_position: 0.0
            max_position: 2.0
        leftMiddleFingerMotorPitch1:
            has_position_limits: true
            min_position: 0.0
            max_position: 2.0
        leftPinkyMotorPitch1:
            has_position_limits: true
            min_position: 0.0
            max_position: 2.0
        leftThumbMotorPitch1:
            has_position_limits: true
            min_position: 0.0
            max_position: 2.0
        leftThumbMotorPitch2:
            has_position_limits: true
            min_position: 0.0
            max_position: 2.0
        leftThumbMotorRoll:
            has_position_limits: true
            min_position: 0.0
            max_position: 1.7
        rightIndexFingerMotorPitch1:
            has_position_limits: true
            min_position: 0.0
            max_position: 2.8
        rightMiddleFingerMotorPitch1:
            has_position_limits: true
            min_position: 0.0
            max_position: 3.0
        rightPinkyMotorPitch1:
            has_position_limits: true
            min_position: 0.0
            max_position: 2.5
        rightThumbMotorPitch1:
            has_position_limits: true
            min_position: 0.0
            max_position: 1.6
        rightThumbMotorPitch2:
            has_position_limits: true
            min_position: 0.0
            max_position: 1.5 # depends on setting of rightThumbMotorPitch1
        rightThumbMotorRoll:
            has_position_limits: true
            min_position: 0.0
            max_position: 1.7<|MERGE_RESOLUTION|>--- conflicted
+++ resolved
@@ -3,11 +3,8 @@
     publish_est_robot_state: false
     command_channel: "DESIRED_HAND_ANGLES"
     commands_modulate_on_joint_limits_range: true
-<<<<<<< HEAD
-=======
     command_feedback_channel: "HAND_COMMAND_FEEDBACK"
     control_state_channel: "CORE_ROBOT_STATE" # dev setting
->>>>>>> ca032ccb
     joints: # Position-commanded joints
         # - leftIndexFingerMotorPitch1
         # - leftMiddleFingerMotorPitch1
