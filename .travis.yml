--- conflicted
+++ resolved
@@ -12,14 +12,10 @@
 - sudo sh -c 'echo "deb http://packages.ros.org/ros/ubuntu trusty main" > /etc/apt/sources.list.d/ros-latest.list'
 - wget http://packages.ros.org/ros.key -O - | sudo apt-key add -
 - sudo apt-get update -qq
-<<<<<<< HEAD
 - sudo apt-get install -qq -y python-rosdep python-catkin-tools freeglut3-dev libgtk2.0-dev python-catkin-tools
-=======
-- sudo apt-get install -qq -y python-rosdep python-catkin-tools freeglut3-dev libgtk2.0-dev
 - mkdir -p $CATKIN_WS_SRC
 - ln -s $TRAVIS_BUILD_DIR $CATKIN_WS_SRC
 - git clone https://github.com/openhumanoids/pods.git $CATKIN_WS_SRC/pods
->>>>>>> 7b062515
 - sudo rosdep init
 - rosdep update
 - rosdep install --from-paths ./ -i -y --rosdistro $CI_ROS_DISTRO
